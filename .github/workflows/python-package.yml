--- conflicted
+++ resolved
@@ -32,11 +32,7 @@
         python -m pip install flake8 pytest pytest-cov pylint
         if [ -f requirements.txt ]; then pip install -r requirements.txt; fi
 
-<<<<<<< HEAD
-    - name: Lint with flake8
-=======
     - name: Lint with pylint, flake8
->>>>>>> 8d65e4be
       run: |
         pylint $(git ls-files '*.py')
         # stop the build if there are Python syntax errors or undefined names
