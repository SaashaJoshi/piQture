--- conflicted
+++ resolved
@@ -1,14 +1,11 @@
-<<<<<<< HEAD
+"""
+Convolutional Neural Networks
+(module: quantum_image_processing.models.neural_networks.convolutional)
+"""
 from .qcnn import QuantumConvolutionalLayer, QuantumPoolingLayer, QCNN
 
 __all__ = [
     "QuantumConvolutionalLayer",
     "QuantumPoolingLayer",
     "QCNN",
-]
-=======
-"""
-Convolutional Neural Networks
-(module: quantum_image_processing.models.neural_networks.convolutional)
-"""
->>>>>>> eb4ed0b3
+]